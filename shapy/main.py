--- conflicted
+++ resolved
@@ -1,12 +1,7 @@
 import numpy as np
 from scipy.interpolate import interp1d
-<<<<<<< HEAD
 from shapely.geometry import Point, Polygon, LineString
 from scipy.spatial.distance import euclidean
-=======
-from shapely.geometry import Point, Polygon
-import matplotlib.pyplot as plt
->>>>>>> 1a59337a
 
 
 def calc_cumulative_dist(x, y):
